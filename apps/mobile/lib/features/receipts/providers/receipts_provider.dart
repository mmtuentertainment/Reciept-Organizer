--- conflicted
+++ resolved
@@ -1,176 +1,120 @@
-import 'package:flutter_riverpod/flutter_riverpod.dart';
-<<<<<<< HEAD
-import 'package:receipt_organizer/data/models/receipt.dart';
-=======
-import 'package:receipt_organizer/core/models/receipt.dart';
-import 'package:receipt_organizer/core/models/receipt_extended.dart';
->>>>>>> 8b83f27f
-import 'package:receipt_organizer/infrastructure/config/supabase_config.dart';
-import 'package:receipt_organizer/features/auth/providers/auth_provider.dart';
-
-// Provider for fetching receipts from Supabase
-final receiptsProvider = FutureProvider<List<Receipt>>((ref) async {
-  final user = ref.watch(currentUserProvider);
-
-  if (user == null) {
-    return [];
-  }
-
-  try {
-    final response = await SupabaseConfig.client
-        .from('receipts')
-        .select('*')
-        .eq('user_id', user.id)
-        .order('receipt_date', ascending: false);
-
-    final receipts = (response as List)
-        .map((json) => _receiptFromJson(json))
-        .toList();
-
-    return receipts;
-  } catch (e) {
-    print('Error fetching receipts: $e');
-    throw Exception('Failed to load receipts: $e');
-  }
-});
-
-// Helper function to convert JSON to Receipt model
-Receipt _receiptFromJson(Map<String, dynamic> json) {
-<<<<<<< HEAD
-  return Receipt.fromJson(json);
-=======
-  return ReceiptCompatibility.fromSupabaseJson(json);
->>>>>>> 8b83f27f
-}
-
-// Provider for creating a new receipt
-final createReceiptProvider = Provider((ref) {
-  return (Receipt receipt) async {
-    final user = ref.read(currentUserProvider);
-
-    if (user == null) {
-      throw Exception('User not authenticated');
-    }
-
-    try {
-<<<<<<< HEAD
-      final data = {
-        'user_id': user.id,
-        'vendor_name': receipt.vendorName,
-        'receipt_date': receipt.receiptDate?.toIso8601String()?.substring(0, 10),
-        'total_amount': receipt.totalAmount,
-        'tax_amount': receipt.taxAmount,
-        'tip_amount': receipt.tipAmount,
-        'currency': receipt.currency,
-        'category_id': receipt.categoryId,
-        'subcategory': receipt.subcategory,
-        'payment_method': receipt.paymentMethod,
-        'notes': receipt.notes,
-        'image_url': receipt.imageUrl ?? receipt.imageUri,
-        'ocr_confidence': receipt.ocrConfidence,
-        'ocr_raw_text': receipt.ocrRawText,
-        'is_processed': receipt.isProcessed,
-        'needs_review': receipt.needsReview,
-        'business_purpose': receipt.businessPurpose,
-        'tags': receipt.tags,
-        'status': receipt.status.name,
-      };
-=======
-      final data = receipt.toSupabaseJson();
-      data['user_id'] = user.id;
->>>>>>> 8b83f27f
-
-      final response = await SupabaseConfig.client
-          .from('receipts')
-          .insert(data)
-          .select()
-          .single();
-
-      return _receiptFromJson(response);
-    } catch (e) {
-      print('Error creating receipt: $e');
-      throw Exception('Failed to create receipt: $e');
-    }
-  };
-});
-
-// Provider for updating a receipt
-final updateReceiptProvider = Provider((ref) {
-  return (Receipt receipt) async {
-    final user = ref.read(currentUserProvider);
-
-    if (user == null) {
-      throw Exception('User not authenticated');
-    }
-
-    try {
-<<<<<<< HEAD
-      final data = {
-        'vendor_name': receipt.vendorName,
-        'receipt_date': receipt.receiptDate?.toIso8601String()?.substring(0, 10),
-        'total_amount': receipt.totalAmount,
-        'tax_amount': receipt.taxAmount,
-        'tip_amount': receipt.tipAmount,
-        'currency': receipt.currency,
-        'category_id': receipt.categoryId,
-        'subcategory': receipt.subcategory,
-        'payment_method': receipt.paymentMethod,
-        'notes': receipt.notes,
-        'image_url': receipt.imageUrl ?? receipt.imageUri,
-        'ocr_confidence': receipt.ocrConfidence,
-        'ocr_raw_text': receipt.ocrRawText,
-        'is_processed': receipt.isProcessed,
-        'needs_review': receipt.needsReview,
-        'business_purpose': receipt.businessPurpose,
-        'tags': receipt.tags,
-        'status': receipt.status.name,
-        'updated_at': DateTime.now().toIso8601String(),
-      };
-=======
-      final data = receipt.toSupabaseJson();
-      data['updated_at'] = DateTime.now().toIso8601String();
->>>>>>> 8b83f27f
-
-      final response = await SupabaseConfig.client
-          .from('receipts')
-          .update(data)
-          .eq('id', receipt.id)
-          .eq('user_id', user.id)
-          .select()
-          .single();
-
-      // Invalidate the receipts list to refresh
-      ref.invalidate(receiptsProvider);
-
-      return _receiptFromJson(response);
-    } catch (e) {
-      print('Error updating receipt: $e');
-      throw Exception('Failed to update receipt: $e');
-    }
-  };
-});
-
-// Provider for deleting a receipt
-final deleteReceiptProvider = Provider((ref) {
-  return (String receiptId) async {
-    final user = ref.read(currentUserProvider);
-
-    if (user == null) {
-      throw Exception('User not authenticated');
-    }
-
-    try {
-      await SupabaseConfig.client
-          .from('receipts')
-          .delete()
-          .eq('id', receiptId)
-          .eq('user_id', user.id);
-
-      // Invalidate the receipts list to refresh
-      ref.invalidate(receiptsProvider);
-    } catch (e) {
-      print('Error deleting receipt: $e');
-      throw Exception('Failed to delete receipt: $e');
-    }
-  };
+import 'package:flutter_riverpod/flutter_riverpod.dart';
+import 'package:receipt_organizer/core/models/receipt.dart';
+import 'package:receipt_organizer/core/models/receipt_extended.dart';
+import 'package:receipt_organizer/infrastructure/config/supabase_config.dart';
+import 'package:receipt_organizer/features/auth/providers/auth_provider.dart';
+
+// Provider for fetching receipts from Supabase
+final receiptsProvider = FutureProvider<List<Receipt>>((ref) async {
+  final user = ref.watch(currentUserProvider);
+
+  if (user == null) {
+    return [];
+  }
+
+  try {
+    final response = await SupabaseConfig.client
+        .from('receipts')
+        .select('*')
+        .eq('user_id', user.id)
+        .order('receipt_date', ascending: false);
+
+    final receipts = (response as List)
+        .map((json) => _receiptFromJson(json))
+        .toList();
+
+    return receipts;
+  } catch (e) {
+    print('Error fetching receipts: $e');
+    throw Exception('Failed to load receipts: $e');
+  }
+});
+
+// Helper function to convert JSON to Receipt model
+Receipt _receiptFromJson(Map<String, dynamic> json) {
+  return ReceiptCompatibility.fromSupabaseJson(json);
+}
+
+// Provider for creating a new receipt
+final createReceiptProvider = Provider((ref) {
+  return (Receipt receipt) async {
+    final user = ref.read(currentUserProvider);
+
+    if (user == null) {
+      throw Exception('User not authenticated');
+    }
+
+    try {
+      final data = receipt.toSupabaseJson();
+      data['user_id'] = user.id;
+
+      final response = await SupabaseConfig.client
+          .from('receipts')
+          .insert(data)
+          .select()
+          .single();
+
+      return _receiptFromJson(response);
+    } catch (e) {
+      print('Error creating receipt: $e');
+      throw Exception('Failed to create receipt: $e');
+    }
+  };
+});
+
+// Provider for updating a receipt
+final updateReceiptProvider = Provider((ref) {
+  return (Receipt receipt) async {
+    final user = ref.read(currentUserProvider);
+
+    if (user == null) {
+      throw Exception('User not authenticated');
+    }
+
+    try {
+      final data = receipt.toSupabaseJson();
+      data['updated_at'] = DateTime.now().toIso8601String();
+
+      final response = await SupabaseConfig.client
+          .from('receipts')
+          .update(data)
+          .eq('id', receipt.id)
+          .eq('user_id', user.id)
+          .select()
+          .single();
+
+      // Invalidate the receipts list to refresh
+      ref.invalidate(receiptsProvider);
+
+      return _receiptFromJson(response);
+    } catch (e) {
+      print('Error updating receipt: $e');
+      throw Exception('Failed to update receipt: $e');
+    }
+  };
+});
+
+// Provider for deleting a receipt
+final deleteReceiptProvider = Provider((ref) {
+  return (String receiptId) async {
+    final user = ref.read(currentUserProvider);
+
+    if (user == null) {
+      throw Exception('User not authenticated');
+    }
+
+    try {
+      await SupabaseConfig.client
+          .from('receipts')
+          .delete()
+          .eq('id', receiptId)
+          .eq('user_id', user.id);
+
+      // Invalidate the receipts list to refresh
+      ref.invalidate(receiptsProvider);
+    } catch (e) {
+      print('Error deleting receipt: $e');
+      throw Exception('Failed to delete receipt: $e');
+    }
+  };
 });