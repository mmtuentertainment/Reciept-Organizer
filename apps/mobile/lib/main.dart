--- conflicted
+++ resolved
@@ -19,8 +19,6 @@
 void main() async {
   WidgetsFlutterBinding.ensureInitialized();
 
-<<<<<<< HEAD
-=======
   // Initialize core services early
   try {
     // Initialize network connectivity monitoring
@@ -44,8 +42,6 @@
   } catch (e) {
     print('⚠️ Service initialization failed: $e');
   }
-  
->>>>>>> dc37de8a
   // Load environment variables (optional for local dev)
   try {
     await dotenv.load(fileName: ".env");
