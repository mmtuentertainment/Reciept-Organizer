import { SignJWT, jwtVerify } from 'jose';

// Ensure JWT_SECRET is set in production
if (!process.env.JWT_SECRET) {
  throw new Error('JWT_SECRET environment variable is required');
}

const secret = new TextEncoder().encode(process.env.JWT_SECRET);

export interface SessionPayload {
  sessionId: string;
  provider?: string;
  authenticated?: boolean;
  exp?: number;
  [key: string]: any; // Allow additional properties for JWT compatibility
}

export async function createSessionToken(payload: SessionPayload): Promise<string> {
<<<<<<< HEAD
  return await new SignJWT(payload as any)
=======
  // Convert to plain object for SignJWT
  const jwtPayload = {
    sessionId: payload.sessionId,
    provider: payload.provider,
    authenticated: payload.authenticated,
  };
  
  return await new SignJWT(jwtPayload)
>>>>>>> ecbed5a5
    .setProtectedHeader({ alg: 'HS256' })
    .setIssuedAt()
    .setExpirationTime('24h')
    .sign(secret);
}

export async function verifySessionToken(token: string): Promise<SessionPayload | null> {
  try {
    const { payload } = await jwtVerify(token, secret);
    // Extract our custom fields from the JWT payload
    return {
      sessionId: payload.sessionId as string,
      provider: payload.provider as string | undefined,
      authenticated: payload.authenticated as boolean | undefined,
      exp: payload.exp as number | undefined,
    };
  } catch (error) {
    return null;
  }
}<|MERGE_RESOLUTION|>--- conflicted
+++ resolved
@@ -1,50 +1,46 @@
-import { SignJWT, jwtVerify } from 'jose';
-
-// Ensure JWT_SECRET is set in production
-if (!process.env.JWT_SECRET) {
-  throw new Error('JWT_SECRET environment variable is required');
-}
-
-const secret = new TextEncoder().encode(process.env.JWT_SECRET);
-
-export interface SessionPayload {
-  sessionId: string;
-  provider?: string;
-  authenticated?: boolean;
-  exp?: number;
-  [key: string]: any; // Allow additional properties for JWT compatibility
-}
-
-export async function createSessionToken(payload: SessionPayload): Promise<string> {
-<<<<<<< HEAD
-  return await new SignJWT(payload as any)
-=======
-  // Convert to plain object for SignJWT
-  const jwtPayload = {
-    sessionId: payload.sessionId,
-    provider: payload.provider,
-    authenticated: payload.authenticated,
-  };
-  
-  return await new SignJWT(jwtPayload)
->>>>>>> ecbed5a5
-    .setProtectedHeader({ alg: 'HS256' })
-    .setIssuedAt()
-    .setExpirationTime('24h')
-    .sign(secret);
-}
-
-export async function verifySessionToken(token: string): Promise<SessionPayload | null> {
-  try {
-    const { payload } = await jwtVerify(token, secret);
-    // Extract our custom fields from the JWT payload
-    return {
-      sessionId: payload.sessionId as string,
-      provider: payload.provider as string | undefined,
-      authenticated: payload.authenticated as boolean | undefined,
-      exp: payload.exp as number | undefined,
-    };
-  } catch (error) {
-    return null;
-  }
+import { SignJWT, jwtVerify } from 'jose';
+
+// Ensure JWT_SECRET is set in production
+if (!process.env.JWT_SECRET) {
+  throw new Error('JWT_SECRET environment variable is required');
+}
+
+const secret = new TextEncoder().encode(process.env.JWT_SECRET);
+
+export interface SessionPayload {
+  sessionId: string;
+  provider?: string;
+  authenticated?: boolean;
+  exp?: number;
+  [key: string]: any; // Allow additional properties for JWT compatibility
+}
+
+export async function createSessionToken(payload: SessionPayload): Promise<string> {
+  // Convert to plain object for SignJWT
+  const jwtPayload = {
+    sessionId: payload.sessionId,
+    provider: payload.provider,
+    authenticated: payload.authenticated,
+  };
+  
+  return await new SignJWT(jwtPayload)
+    .setProtectedHeader({ alg: 'HS256' })
+    .setIssuedAt()
+    .setExpirationTime('24h')
+    .sign(secret);
+}
+
+export async function verifySessionToken(token: string): Promise<SessionPayload | null> {
+  try {
+    const { payload } = await jwtVerify(token, secret);
+    // Extract our custom fields from the JWT payload
+    return {
+      sessionId: payload.sessionId as string,
+      provider: payload.provider as string | undefined,
+      authenticated: payload.authenticated as boolean | undefined,
+      exp: payload.exp as number | undefined,
+    };
+  } catch (error) {
+    return null;
+  }
 }