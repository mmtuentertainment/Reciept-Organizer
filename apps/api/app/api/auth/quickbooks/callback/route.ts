--- conflicted
+++ resolved
@@ -1,377 +1,327 @@
-import { NextRequest, NextResponse } from 'next/server';
-import { verifyOAuthState, storeTokens } from '@/lib/redis';
-import { createSessionToken } from '@/lib/jwt';
-
-type OAuthCallbackSuccess = {
-  success: true;
-  sessionId: string;
-  sessionToken: string;
-  realmId: string;
-  deepLink: string;
-  expiresIn: number;
-  status: number;
-};
-
-type OAuthCallbackError = {
-  success: false;
-  error: string;
-  details?: string;
-  status: number;
-};
-
-type OAuthCallbackResult = OAuthCallbackSuccess | OAuthCallbackError;
-
-// Shared logic for processing OAuth callback
-async function processOAuthCallback(code: string, state: string, realmId: string): Promise<OAuthCallbackResult> {
-<<<<<<< HEAD
-  // Log minimal info for debugging without exposing sensitive data
-  console.log('Processing OAuth callback');
-=======
-  console.log('Processing OAuth callback - state:', state, 'code:', code?.substring(0, 10) + '...', 'realmId:', realmId);
->>>>>>> ecbed5a5
-  
-  // Verify state parameter
-  const stateData = await verifyOAuthState(state);
-  if (!stateData) {
-    console.error('State verification failed for:', state);
-    return {
-      success: false,
-      error: 'Invalid or expired state parameter. Please try logging in again.',
-      status: 400
-    };
-  }
-  
-  const { sessionId } = stateData;
-  
-  // Exchange authorization code for tokens
-  const tokenUrl = 'https://oauth.platform.intuit.com/oauth2/v1/tokens/bearer';
-  const credentials = Buffer.from(
-    `${process.env.QB_CLIENT_ID}:${process.env.QB_CLIENT_SECRET}`
-  ).toString('base64');
-  
-<<<<<<< HEAD
-=======
-  console.log('Exchanging code for tokens...');
->>>>>>> ecbed5a5
-  const tokenResponse = await fetch(tokenUrl, {
-    method: 'POST',
-    headers: {
-      'Accept': 'application/json',
-      'Content-Type': 'application/x-www-form-urlencoded',
-      'Authorization': `Basic ${credentials}`,
-    },
-    body: new URLSearchParams({
-      grant_type: 'authorization_code',
-      code: code,
-      redirect_uri: process.env.QB_REDIRECT_URI!,
-    }),
-  });
-  
-  // Read response body once
-  const responseText = await tokenResponse.text();
-<<<<<<< HEAD
-  // Token response received
-  
-  if (!tokenResponse.ok) {
-    console.error('Token exchange failed with status:', tokenResponse.status);
-=======
-  console.log('Token response status:', tokenResponse.status);
-  
-  if (!tokenResponse.ok) {
-    console.error('Token exchange failed:', {
-      status: tokenResponse.status,
-      error: responseText,
-      redirectUri: process.env.QB_REDIRECT_URI,
-      hasClientId: !!process.env.QB_CLIENT_ID,
-      hasClientSecret: !!process.env.QB_CLIENT_SECRET
-    });
->>>>>>> ecbed5a5
-    
-    // Try to parse error response
-    let errorMessage = 'Failed to exchange code for tokens';
-    try {
-      const errorJson = JSON.parse(responseText);
-      errorMessage = errorJson.error_description || errorJson.error || errorMessage;
-    } catch {
-      // If not JSON, use raw text
-      errorMessage = responseText || errorMessage;
-    }
-    
-    return {
-      success: false,
-      error: errorMessage,
-      details: `Token exchange failed with status ${tokenResponse.status}`,
-      status: 400
-    };
-  }
-  
-  let tokens;
-  try {
-<<<<<<< HEAD
-    tokens = JSON.parse(responseText);
-  } catch (parseError) {
-    console.error('Failed to parse token response as JSON');
-=======
-    console.log('Token response received, attempting to parse...');
-    tokens = JSON.parse(responseText);
-  } catch (parseError) {
-    console.error('Failed to parse token response as JSON:', parseError);
-    console.error('Response text was:', responseText);
->>>>>>> ecbed5a5
-    return {
-      success: false,
-      error: 'Invalid response from QuickBooks token endpoint',
-      details: 'The authorization server returned an invalid response format',
-      status: 500
-    };
-  }
-<<<<<<< HEAD
-  // Store tokens in Redis
-=======
-  console.log('Tokens parsed successfully, storing in Redis...');
->>>>>>> ecbed5a5
-  
-  // Store tokens in Redis
-  await storeTokens('quickbooks', sessionId, {
-    accessToken: tokens.access_token,
-    refreshToken: tokens.refresh_token,
-    expiresIn: tokens.expires_in || 3600,
-    realmId: realmId,
-  });
-  
-  // Create authenticated session token
-  const sessionToken = await createSessionToken({
-    sessionId,
-    provider: 'quickbooks',
-    authenticated: true,
-  });
-  
-<<<<<<< HEAD
-  // OAuth callback processed successfully
-=======
-  console.log('OAuth callback processed successfully');
->>>>>>> ecbed5a5
-  
-  // Return success with deep link for Flutter
-  return {
-    success: true,
-    sessionId,
-    sessionToken,
-    realmId,
-    deepLink: `${process.env.FLUTTER_APP_SCHEME}://oauth/success?session=${sessionId}&provider=quickbooks`,
-    expiresIn: tokens.expires_in,
-    status: 200
-  };
-}
-<<<<<<< HEAD
-=======
-
->>>>>>> ecbed5a5
-// POST - Handle QuickBooks OAuth callback
-export async function POST(request: NextRequest) {
-  try {
-    const body = await request.json();
-    const { code, state, realmId } = body;
-    
-    const result = await processOAuthCallback(code, state, realmId);
-    
-    return NextResponse.json(
-      result,
-      { status: result.status }
-    );
-  } catch (error) {
-    console.error('QuickBooks callback error:', error);
-    return NextResponse.json(
-      { 
-        success: false,
-        error: 'OAuth callback processing failed',
-        details: error instanceof Error ? error.message : 'Unknown error'
-      },
-      { status: 500 }
-    );
-  }
-}
-
-// GET - Handle browser redirect (for web-based callback)
-export async function GET(request: NextRequest) {
-  const searchParams = request.nextUrl.searchParams;
-  const code = searchParams.get('code');
-  const state = searchParams.get('state');
-  const realmId = searchParams.get('realmId');
-  const error = searchParams.get('error');
-  
-<<<<<<< HEAD
-  // GET callback received
-=======
-  console.log('GET callback received:', {
-    code: code ? 'present' : 'missing',
-    state: state ? 'present' : 'missing',
-    realmId: realmId ? 'present' : 'missing',
-    error: error,
-    url: request.url
-  });
->>>>>>> ecbed5a5
-  
-  // If there's an error from QuickBooks
-  if (error) {
-    const errorDescription = searchParams.get('error_description');
-    return new NextResponse(
-      `
-      <html>
-        <head>
-          <title>Authentication Failed</title>
-          <style>
-            body { font-family: system-ui, -apple-system, sans-serif; padding: 2rem; text-align: center; }
-            h1 { color: #dc2626; }
-            .error-details { background: #fef2f2; border: 1px solid #fecaca; padding: 1rem; border-radius: 0.5rem; margin: 2rem auto; max-width: 600px; }
-          </style>
-        </head>
-        <body>
-          <h1>Authentication Failed</h1>
-          <div class="error-details">
-            <p><strong>Error from QuickBooks:</strong> ${error}</p>
-            ${errorDescription ? `<p>${errorDescription}</p>` : ''}
-            <p>Please close this window and try again.</p>
-          </div>
-        </body>
-      </html>
-      `,
-      { 
-        status: 400,
-        headers: { 'Content-Type': 'text/html' }
-      }
-    );
-  }
-  
-  // Check required parameters
-  if (!code || !state) {
-    console.error('Missing required parameters:', { code: !!code, state: !!state });
-    return new NextResponse(
-      `
-      <html>
-        <head>
-          <title>Authentication Failed</title>
-          <style>
-            body { font-family: system-ui, -apple-system, sans-serif; padding: 2rem; text-align: center; }
-            h1 { color: #dc2626; }
-            .error-details { background: #fef2f2; border: 1px solid #fecaca; padding: 1rem; border-radius: 0.5rem; margin: 2rem auto; max-width: 600px; }
-          </style>
-        </head>
-        <body>
-          <h1>Authentication Failed</h1>
-          <div class="error-details">
-            <p><strong>Error:</strong> Missing required parameters</p>
-            <p>The OAuth callback is missing required information.</p>
-            <p>Please try logging in again.</p>
-          </div>
-        </body>
-      </html>
-      `,
-      { 
-        status: 400,
-        headers: { 'Content-Type': 'text/html' }
-      }
-    );
-  }
-  
-  // Process the callback directly (avoid internal HTTP request)
-  try {
-    const result = await processOAuthCallback(code, state, realmId || '');
-  
-  if (result.success) {
-    // Redirect to success page instead of deep link
-    const successUrl = new URL('/oauth/success', request.url);
-    successUrl.searchParams.set('provider', 'quickbooks');
-    successUrl.searchParams.set('session', result.sessionId);
-    return NextResponse.redirect(successUrl);
-  } else {
-    console.error('OAuth callback failed with result:', result);
-    return new NextResponse(
-      `
-      <html>
-        <head>
-          <title>Authentication Failed</title>
-          <style>
-            body { font-family: system-ui, -apple-system, sans-serif; padding: 2rem; text-align: center; }
-            h1 { color: #dc2626; }
-            .error-details { background: #fef2f2; border: 1px solid #fecaca; padding: 1rem; border-radius: 0.5rem; margin: 2rem auto; max-width: 600px; }
-            .retry-btn { background: #3b82f6; color: white; padding: 0.75rem 1.5rem; border: none; border-radius: 0.375rem; cursor: pointer; text-decoration: none; display: inline-block; margin-top: 1rem; }
-          </style>
-        </head>
-        <body>
-          <h1>Authentication Failed</h1>
-          <div class="error-details">
-            <p><strong>Error:</strong> ${result.error}</p>
-            ${result.details ? `<p><strong>Details:</strong> ${result.details}</p>` : ''}
-            <p>This usually happens when:</p>
-            <ul style="text-align: left;">
-              <li>The authorization code has expired</li>
-              <li>The OAuth state doesn't match</li>
-              <li>The redirect URI doesn't match exactly</li>
-            </ul>
-          </div>
-          <a href="/quickbooks" class="retry-btn">Try Again</a>
-        </body>
-      </html>
-      `,
-      { 
-        status: result.status || 400,
-        headers: { 'Content-Type': 'text/html' }
-      }
-    );
-  }
-  } catch (error) {
-    console.error('Callback processing error:', error);
-    let errorMessage = 'Unknown error occurred';
-    let errorDetails = '';
-    
-    if (error instanceof Error) {
-      errorMessage = error.message;
-    } else if (typeof error === 'object' && error !== null) {
-      // Handle result object with error property
-      const err = error as any;
-      if (err.error) {
-        errorMessage = err.error;
-        errorDetails = err.details || '';
-      } else {
-        errorMessage = JSON.stringify(error);
-      }
-    } else {
-      errorMessage = String(error);
-    }
-    
-    return new NextResponse(
-      `
-      <html>
-        <head>
-          <title>Authentication Failed</title>
-          <style>
-            body { font-family: system-ui, -apple-system, sans-serif; padding: 2rem; text-align: center; }
-            h1 { color: #dc2626; }
-            .error-details { background: #fef2f2; border: 1px solid #fecaca; padding: 1rem; border-radius: 0.5rem; margin: 2rem auto; max-width: 600px; }
-            .retry-btn { background: #3b82f6; color: white; padding: 0.75rem 1.5rem; border: none; border-radius: 0.375rem; cursor: pointer; text-decoration: none; display: inline-block; margin-top: 1rem; }
-          </style>
-        </head>
-        <body>
-          <h1>Authentication Failed</h1>
-          <div class="error-details">
-            <p><strong>Error:</strong> ${errorMessage}</p>
-            ${errorDetails ? `<p><strong>Details:</strong> ${errorDetails}</p>` : ''}
-            <p>This usually happens when:</p>
-            <ul style="text-align: left;">
-              <li>The authorization code has expired</li>
-              <li>The OAuth state doesn't match</li>
-              <li>The redirect URI doesn't match exactly</li>
-            </ul>
-          </div>
-          <a href="/quickbooks" class="retry-btn">Try Again</a>
-        </body>
-      </html>
-      `,
-      { 
-        status: 500,
-        headers: { 'Content-Type': 'text/html' }
-      }
-    );
-  }
+import { NextRequest, NextResponse } from 'next/server';
+import { verifyOAuthState, storeTokens } from '@/lib/redis';
+import { createSessionToken } from '@/lib/jwt';
+
+type OAuthCallbackSuccess = {
+  success: true;
+  sessionId: string;
+  sessionToken: string;
+  realmId: string;
+  deepLink: string;
+  expiresIn: number;
+  status: number;
+};
+
+type OAuthCallbackError = {
+  success: false;
+  error: string;
+  details?: string;
+  status: number;
+};
+
+type OAuthCallbackResult = OAuthCallbackSuccess | OAuthCallbackError;
+
+// Shared logic for processing OAuth callback
+async function processOAuthCallback(code: string, state: string, realmId: string): Promise<OAuthCallbackResult> {
+  // Log minimal info for debugging without exposing sensitive data
+  console.log('Processing OAuth callback');
+  
+  // Verify state parameter
+  const stateData = await verifyOAuthState(state);
+  if (!stateData) {
+    console.error('State verification failed for:', state);
+    return {
+      success: false,
+      error: 'Invalid or expired state parameter. Please try logging in again.',
+      status: 400
+    };
+  }
+  
+  const { sessionId } = stateData;
+  
+  // Exchange authorization code for tokens
+  const tokenUrl = 'https://oauth.platform.intuit.com/oauth2/v1/tokens/bearer';
+  const credentials = Buffer.from(
+    `${process.env.QB_CLIENT_ID}:${process.env.QB_CLIENT_SECRET}`
+  ).toString('base64');
+  
+  const tokenResponse = await fetch(tokenUrl, {
+    method: 'POST',
+    headers: {
+      'Accept': 'application/json',
+      'Content-Type': 'application/x-www-form-urlencoded',
+      'Authorization': `Basic ${credentials}`,
+    },
+    body: new URLSearchParams({
+      grant_type: 'authorization_code',
+      code: code,
+      redirect_uri: process.env.QB_REDIRECT_URI!,
+    }),
+  });
+  
+  // Read response body once
+  const responseText = await tokenResponse.text();
+  // Token response received
+  
+  if (!tokenResponse.ok) {
+    console.error('Token exchange failed with status:', tokenResponse.status);
+    
+    // Try to parse error response
+    let errorMessage = 'Failed to exchange code for tokens';
+    try {
+      const errorJson = JSON.parse(responseText);
+      errorMessage = errorJson.error_description || errorJson.error || errorMessage;
+    } catch {
+      // If not JSON, use raw text
+      errorMessage = responseText || errorMessage;
+    }
+    
+    return {
+      success: false,
+      error: errorMessage,
+      details: `Token exchange failed with status ${tokenResponse.status}`,
+      status: 400
+    };
+  }
+  
+  let tokens;
+  try {
+    tokens = JSON.parse(responseText);
+  } catch (parseError) {
+    console.error('Failed to parse token response as JSON');
+    return {
+      success: false,
+      error: 'Invalid response from QuickBooks token endpoint',
+      details: 'The authorization server returned an invalid response format',
+      status: 500
+    };
+  }
+  // Store tokens in Redis
+  
+  // Store tokens in Redis
+  await storeTokens('quickbooks', sessionId, {
+    accessToken: tokens.access_token,
+    refreshToken: tokens.refresh_token,
+    expiresIn: tokens.expires_in || 3600,
+    realmId: realmId,
+  });
+  
+  // Create authenticated session token
+  const sessionToken = await createSessionToken({
+    sessionId,
+    provider: 'quickbooks',
+    authenticated: true,
+  });
+  
+  // OAuth callback processed successfully
+  
+  // Return success with deep link for Flutter
+  return {
+    success: true,
+    sessionId,
+    sessionToken,
+    realmId,
+    deepLink: `${process.env.FLUTTER_APP_SCHEME}://oauth/success?session=${sessionId}&provider=quickbooks`,
+    expiresIn: tokens.expires_in,
+    status: 200
+  };
+}
+
+// POST - Handle QuickBooks OAuth callback
+export async function POST(request: NextRequest) {
+  try {
+    const body = await request.json();
+    const { code, state, realmId } = body;
+    
+    const result = await processOAuthCallback(code, state, realmId);
+    
+    return NextResponse.json(
+      result,
+      { status: result.status }
+    );
+  } catch (error) {
+    console.error('QuickBooks callback error:', error);
+    return NextResponse.json(
+      { 
+        success: false,
+        error: 'OAuth callback processing failed',
+        details: error instanceof Error ? error.message : 'Unknown error'
+      },
+      { status: 500 }
+    );
+  }
+}
+
+// GET - Handle browser redirect (for web-based callback)
+export async function GET(request: NextRequest) {
+  const searchParams = request.nextUrl.searchParams;
+  const code = searchParams.get('code');
+  const state = searchParams.get('state');
+  const realmId = searchParams.get('realmId');
+  const error = searchParams.get('error');
+  
+  // GET callback received
+  
+  // If there's an error from QuickBooks
+  if (error) {
+    const errorDescription = searchParams.get('error_description');
+    return new NextResponse(
+      `
+      <html>
+        <head>
+          <title>Authentication Failed</title>
+          <style>
+            body { font-family: system-ui, -apple-system, sans-serif; padding: 2rem; text-align: center; }
+            h1 { color: #dc2626; }
+            .error-details { background: #fef2f2; border: 1px solid #fecaca; padding: 1rem; border-radius: 0.5rem; margin: 2rem auto; max-width: 600px; }
+          </style>
+        </head>
+        <body>
+          <h1>Authentication Failed</h1>
+          <div class="error-details">
+            <p><strong>Error from QuickBooks:</strong> ${error}</p>
+            ${errorDescription ? `<p>${errorDescription}</p>` : ''}
+            <p>Please close this window and try again.</p>
+          </div>
+        </body>
+      </html>
+      `,
+      { 
+        status: 400,
+        headers: { 'Content-Type': 'text/html' }
+      }
+    );
+  }
+  
+  // Check required parameters
+  if (!code || !state) {
+    console.error('Missing required parameters:', { code: !!code, state: !!state });
+    return new NextResponse(
+      `
+      <html>
+        <head>
+          <title>Authentication Failed</title>
+          <style>
+            body { font-family: system-ui, -apple-system, sans-serif; padding: 2rem; text-align: center; }
+            h1 { color: #dc2626; }
+            .error-details { background: #fef2f2; border: 1px solid #fecaca; padding: 1rem; border-radius: 0.5rem; margin: 2rem auto; max-width: 600px; }
+          </style>
+        </head>
+        <body>
+          <h1>Authentication Failed</h1>
+          <div class="error-details">
+            <p><strong>Error:</strong> Missing required parameters</p>
+            <p>The OAuth callback is missing required information.</p>
+            <p>Please try logging in again.</p>
+          </div>
+        </body>
+      </html>
+      `,
+      { 
+        status: 400,
+        headers: { 'Content-Type': 'text/html' }
+      }
+    );
+  }
+  
+  // Process the callback directly (avoid internal HTTP request)
+  try {
+    const result = await processOAuthCallback(code, state, realmId || '');
+  
+  if (result.success) {
+    // Redirect to success page instead of deep link
+    const successUrl = new URL('/oauth/success', request.url);
+    successUrl.searchParams.set('provider', 'quickbooks');
+    successUrl.searchParams.set('session', result.sessionId);
+    return NextResponse.redirect(successUrl);
+  } else {
+    console.error('OAuth callback failed with result:', result);
+    return new NextResponse(
+      `
+      <html>
+        <head>
+          <title>Authentication Failed</title>
+          <style>
+            body { font-family: system-ui, -apple-system, sans-serif; padding: 2rem; text-align: center; }
+            h1 { color: #dc2626; }
+            .error-details { background: #fef2f2; border: 1px solid #fecaca; padding: 1rem; border-radius: 0.5rem; margin: 2rem auto; max-width: 600px; }
+            .retry-btn { background: #3b82f6; color: white; padding: 0.75rem 1.5rem; border: none; border-radius: 0.375rem; cursor: pointer; text-decoration: none; display: inline-block; margin-top: 1rem; }
+          </style>
+        </head>
+        <body>
+          <h1>Authentication Failed</h1>
+          <div class="error-details">
+            <p><strong>Error:</strong> ${result.error}</p>
+            ${result.details ? `<p><strong>Details:</strong> ${result.details}</p>` : ''}
+            <p>This usually happens when:</p>
+            <ul style="text-align: left;">
+              <li>The authorization code has expired</li>
+              <li>The OAuth state doesn't match</li>
+              <li>The redirect URI doesn't match exactly</li>
+            </ul>
+          </div>
+          <a href="/quickbooks" class="retry-btn">Try Again</a>
+        </body>
+      </html>
+      `,
+      { 
+        status: result.status || 400,
+        headers: { 'Content-Type': 'text/html' }
+      }
+    );
+  }
+  } catch (error) {
+    console.error('Callback processing error:', error);
+    let errorMessage = 'Unknown error occurred';
+    let errorDetails = '';
+    
+    if (error instanceof Error) {
+      errorMessage = error.message;
+    } else if (typeof error === 'object' && error !== null) {
+      // Handle result object with error property
+      const err = error as any;
+      if (err.error) {
+        errorMessage = err.error;
+        errorDetails = err.details || '';
+      } else {
+        errorMessage = JSON.stringify(error);
+      }
+    } else {
+      errorMessage = String(error);
+    }
+    
+    return new NextResponse(
+      `
+      <html>
+        <head>
+          <title>Authentication Failed</title>
+          <style>
+            body { font-family: system-ui, -apple-system, sans-serif; padding: 2rem; text-align: center; }
+            h1 { color: #dc2626; }
+            .error-details { background: #fef2f2; border: 1px solid #fecaca; padding: 1rem; border-radius: 0.5rem; margin: 2rem auto; max-width: 600px; }
+            .retry-btn { background: #3b82f6; color: white; padding: 0.75rem 1.5rem; border: none; border-radius: 0.375rem; cursor: pointer; text-decoration: none; display: inline-block; margin-top: 1rem; }
+          </style>
+        </head>
+        <body>
+          <h1>Authentication Failed</h1>
+          <div class="error-details">
+            <p><strong>Error:</strong> ${errorMessage}</p>
+            ${errorDetails ? `<p><strong>Details:</strong> ${errorDetails}</p>` : ''}
+            <p>This usually happens when:</p>
+            <ul style="text-align: left;">
+              <li>The authorization code has expired</li>
+              <li>The OAuth state doesn't match</li>
+              <li>The redirect URI doesn't match exactly</li>
+            </ul>
+          </div>
+          <a href="/quickbooks" class="retry-btn">Try Again</a>
+        </body>
+      </html>
+      `,
+      { 
+        status: 500,
+        headers: { 'Content-Type': 'text/html' }
+      }
+    );
+  }
 }